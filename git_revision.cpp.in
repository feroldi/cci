--- conflicted
+++ resolved
@@ -2,15 +2,9 @@
 // `$CMAKE_CURRENT_BINARY_DIR/git_revision.cpp`, which is used by CCI to make up
 // the compiler's build version.
 
-<<<<<<< HEAD
-#cmakedefine CCI_GIT_REFSPEC "@GIT_REFSPEC@"
-#cmakedefine CCI_GIT_HASH "@GIT_HASH@"
-#cmakedefine CCI_GIT_TAG "@GIT_TAG@"
-=======
 #cmakedefine CCI_GIT_REFSPEC "@CCI_GIT_REFSPEC@"
 #cmakedefine CCI_GIT_HASH "@CCI_GIT_HASH@"
 #cmakedefine CCI_GIT_TAG "@CCI_GIT_TAG@"
->>>>>>> 47573bec
 
 auto cci_git_refspec() -> const char *
 {
