build/
*.swp
*.out
Makefile
TODO.md
<<<<<<< HEAD
test/build/
=======
>>>>>>> 00b80228
<|MERGE_RESOLUTION|>--- conflicted
+++ resolved
@@ -3,7 +3,4 @@
 *.out
 Makefile
 TODO.md
-<<<<<<< HEAD
-test/build/
-=======
->>>>>>> 00b80228
+test/build/