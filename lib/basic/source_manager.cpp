--- conflicted
+++ resolved
@@ -69,15 +69,7 @@
   std::optional<SourceManager> src_mgr;
 
   if (auto file_content = read_stream_utf8(source_path))
-<<<<<<< HEAD
     src_mgr = SourceManager::from_buffer(std::move(*file_content));
-=======
-  {
-    std::string_view buf = *file_content;
-    auto ln_offsets = compute_line_offsets(buf.begin(), buf.end());
-    src_mgr = SourceManager(std::move(ln_offsets), std::move(*file_content));
-  }
->>>>>>> b5e8a366
 
   return src_mgr;
 }
